--- conflicted
+++ resolved
@@ -30,11 +30,16 @@
 	"github.com/ethereum/go-ethereum/params"
 )
 
-<<<<<<< HEAD
 // L1 Info Gas Overhead is the amount of gas the the L1 info deposit consumes.
 // It is removed from the tx pool max gas to better indicate that L2 transactions
 // are not able to consume all of the gas in a L2 block as the L1 info deposit is always present.
 const l1InfoGasOverhead = uint64(70_000)
+
+var (
+	// blobTxMinBlobGasPrice is the big.Int version of the configured protocol
+	// parameter to avoid constucting a new big integer for every transaction.
+	blobTxMinBlobGasPrice = big.NewInt(params.BlobTxMinBlobGasprice)
+)
 
 func EffectiveGasLimit(chainConfig *params.ChainConfig, gasLimit uint64, effectiveLimit uint64) uint64 {
 	if effectiveLimit != 0 && effectiveLimit < gasLimit {
@@ -49,13 +54,6 @@
 	}
 	return gasLimit
 }
-=======
-var (
-	// blobTxMinBlobGasPrice is the big.Int version of the configured protocol
-	// parameter to avoid constucting a new big integer for every transaction.
-	blobTxMinBlobGasPrice = big.NewInt(params.BlobTxMinBlobGasprice)
-)
->>>>>>> 2bd6bd01
 
 // ValidationOptions define certain differences between transaction validation
 // across the different pools without having to duplicate those checks.
