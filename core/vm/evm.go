--- conflicted
+++ resolved
@@ -43,17 +43,14 @@
 func (evm *EVM) precompile(addr common.Address) (PrecompiledContract, bool) {
 	var precompiles map[common.Address]PrecompiledContract
 	switch {
-<<<<<<< HEAD
+	case evm.chainRules.IsOptimismGranite:
+		precompiles = PrecompiledContractsGranite
+	case evm.chainRules.IsOptimismFjord:
+		precompiles = PrecompiledContractsFjord
 	case evm.chainRules.IsVerkle:
 		precompiles = PrecompiledContractsVerkle
 	case evm.chainRules.IsPrague:
 		precompiles = PrecompiledContractsPrague
-=======
-	case evm.chainRules.IsOptimismGranite:
-		precompiles = PrecompiledContractsGranite
->>>>>>> 8af19cf2
-	case evm.chainRules.IsOptimismFjord:
-		precompiles = PrecompiledContractsFjord
 	case evm.chainRules.IsCancun:
 		precompiles = PrecompiledContractsCancun
 	case evm.chainRules.IsBerlin:
